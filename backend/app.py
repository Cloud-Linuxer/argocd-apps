--- conflicted
+++ resolved
@@ -3,11 +3,7 @@
 import json
 import asyncio
 import logging
-<<<<<<< HEAD
-from typing import Optional
-=======
 from typing import Optional, List, Dict
->>>>>>> 239ffb00
 
 from fastapi import FastAPI, HTTPException
 from fastapi.middleware.cors import CORSMiddleware
@@ -15,19 +11,12 @@
 
 from config import get_vllm_config
 from vllm_client import VLLMClient
-<<<<<<< HEAD
-=======
 from mcp_tools import MCPTools
->>>>>>> 239ffb00
 
 logging.basicConfig(level=logging.INFO)
 logger = logging.getLogger(__name__)
 
-<<<<<<< HEAD
-app = FastAPI(title="VLLM Chat Backend", version="3.0.5")
-=======
 app = FastAPI(title="VLLM Chat Backend", version="3.0.6")
->>>>>>> 239ffb00
 
 app.add_middleware(
     CORSMiddleware,
@@ -38,10 +27,7 @@
 )
 
 vllm_client: Optional[VLLMClient] = None
-<<<<<<< HEAD
-=======
 mcp_tools: Optional[MCPTools] = None
->>>>>>> 239ffb00
 
 
 class ChatRequest(BaseModel):
@@ -54,10 +40,6 @@
 
 @app.on_event("startup")
 async def startup() -> None:
-<<<<<<< HEAD
-    global vllm_client
-    config = get_vllm_config()
-=======
     global vllm_client, mcp_tools
     config = get_vllm_config()
     vllm_client = VLLMClient(
@@ -69,28 +51,17 @@
     )
     mcp_tools = MCPTools()
 
->>>>>>> 239ffb00
 
 @app.on_event("shutdown")
 async def shutdown() -> None:
     if vllm_client:
         await vllm_client.close()
-<<<<<<< HEAD
-=======
     if mcp_tools:
         await mcp_tools.close()
->>>>>>> 239ffb00
 
 
 @app.post("/api/chat", response_model=ChatResponse)
 async def chat(request: ChatRequest) -> ChatResponse:
-<<<<<<< HEAD
-    if not vllm_client:
-        raise HTTPException(status_code=500, detail="VLLM client not initialized")
-    try:
-        response_text = await vllm_client.chat(request.message)
-        return ChatResponse(response=response_text)
-=======
     if not vllm_client or not mcp_tools:
         raise HTTPException(status_code=500, detail="Server not initialized")
     messages: List[Dict[str, str]] = [{"role": "user", "content": request.message}]
@@ -124,7 +95,6 @@
             return ChatResponse(response=final)
         else:
             return ChatResponse(response=msg.get("content", ""))
->>>>>>> 239ffb00
     except Exception as e:
         logger.error(f"Chat error: {e}")
         raise HTTPException(status_code=500, detail="Chat processing failed")
