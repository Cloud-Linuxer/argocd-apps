apiVersion: apps/v1
kind: Deployment
metadata:
  name: backend
  labels:
    app: backend
<<<<<<< HEAD
    version: "3.0.5"
=======
    version: "3.0.6"
>>>>>>> 239ffb00
spec:
  replicas: 1
  selector:
    matchLabels:
      app: backend
  template:
    metadata:
      labels:
        app: backend
<<<<<<< HEAD
        version: "3.0.5"
=======
        version: "3.0.6"
>>>>>>> 239ffb00
    spec:
      imagePullSecrets:
      - name: ghcr-secret
      containers:
      - name: backend
<<<<<<< HEAD
        image: ghcr.io/cloud-linuxer/argocd-apps/backend:3.0.5-amd64
=======
        image: ghcr.io/cloud-linuxer/argocd-apps/backend:3.0.6-amd64
>>>>>>> 239ffb00
        ports:
        - containerPort: 8080
        envFrom:
        - configMapRef:
            name: backend-config
        resources:
          requests:
            memory: "256Mi"
            cpu: "100m"
          limits:
            memory: "512Mi"
            cpu: "500m"
        livenessProbe:
          httpGet:
            path: /health
            port: 8080
          initialDelaySeconds: 30
          periodSeconds: 30
          timeoutSeconds: 10
        readinessProbe:
          httpGet:
            path: /health
            port: 8080
          initialDelaySeconds: 10
          periodSeconds: 10
          timeoutSeconds: 5<|MERGE_RESOLUTION|>--- conflicted
+++ resolved
@@ -4,11 +4,7 @@
   name: backend
   labels:
     app: backend
-<<<<<<< HEAD
-    version: "3.0.5"
-=======
     version: "3.0.6"
->>>>>>> 239ffb00
 spec:
   replicas: 1
   selector:
@@ -18,21 +14,13 @@
     metadata:
       labels:
         app: backend
-<<<<<<< HEAD
-        version: "3.0.5"
-=======
         version: "3.0.6"
->>>>>>> 239ffb00
     spec:
       imagePullSecrets:
       - name: ghcr-secret
       containers:
       - name: backend
-<<<<<<< HEAD
-        image: ghcr.io/cloud-linuxer/argocd-apps/backend:3.0.5-amd64
-=======
         image: ghcr.io/cloud-linuxer/argocd-apps/backend:3.0.6-amd64
->>>>>>> 239ffb00
         ports:
         - containerPort: 8080
         envFrom:
